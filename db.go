// Copyright (c) 2012-2015 The upper.io/db authors. All rights reserved.
//
// Permission is hereby granted, free of charge, to any person obtaining
// a copy of this software and associated documentation files (the
// "Software"), to deal in the Software without restriction, including
// without limitation the rights to use, copy, modify, merge, publish,
// distribute, sublicense, and/or sell copies of the Software, and to
// permit persons to whom the Software is furnished to do so, subject to
// the following conditions:
//
// The above copyright notice and this permission notice shall be
// included in all copies or substantial portions of the Software.
//
// THE SOFTWARE IS PROVIDED "AS IS", WITHOUT WARRANTY OF ANY KIND,
// EXPRESS OR IMPLIED, INCLUDING BUT NOT LIMITED TO THE WARRANTIES OF
// MERCHANTABILITY, FITNESS FOR A PARTICULAR PURPOSE AND
// NONINFRINGEMENT. IN NO EVENT SHALL THE AUTHORS OR COPYRIGHT HOLDERS BE
// LIABLE FOR ANY CLAIM, DAMAGES OR OTHER LIABILITY, WHETHER IN AN ACTION
// OF CONTRACT, TORT OR OTHERWISE, ARISING FROM, OUT OF OR IN CONNECTION
// WITH THE SOFTWARE OR THE USE OR OTHER DEALINGS IN THE SOFTWARE.

// Package db provides a single interface for interacting with different data
// sources through the use of adapters that wrap well-known database drivers.
//
// As of today, `upper.io/db.v2` fully supports MySQL, PostgreSQL and SQLite (CRUD
// + Transactions) and provides partial support for MongoDB and QL (CRUD only).
//
// Usage:
//
// 	import(
//		// Main package.
// 		"upper.io/db.v2"
//		// PostgreSQL adapter.
// 		"upper.io/db.v2/postgresql"
// 	)
//
// `upper.io/db.v2` is not an ORM and thus does not impose any hard restrictions
// on data structures:
//
//	// This code works the same for all supported databases.
//	var people []Person
//	res = col.Find(db.Cond{"name": "Max"}).Limit(2).Sort("-input")
//	err = res.All(&people)
package db // import "upper.io/db.v2"

import (
	"fmt"
	"reflect"
)

// Constraint interface represents a condition.
type Constraint interface {
	Key() interface{}
	Value() interface{}
}

// Constraints interface provides the Constraints() method.
type Constraints interface {
	Constraints() []Constraint
}

// Compound represents a compound statement created by joining constraints.
type Compound interface {
	Sentences() []Compound
	Operator() CompoundOperator
}

// CompoundOperator represents the operator of a compound.
type CompoundOperator uint

// Compound operators.
const (
	OperatorNone = CompoundOperator(iota)
	OperatorAnd
	OperatorOr
)

// RawValue interface represents values that can bypass SQL filters. Use with
// care.
type RawValue interface {
	fmt.Stringer
}

// Function interface defines methods for representing database functions.
type Function interface {
	Arguments() []interface{}
	Name() string
}

// Marshaler is the interface implemented by structs that can marshal
// themselves into data suitable for storage.
type Marshaler interface {
	MarshalDB() (interface{}, error)
}

// Unmarshaler is the interface implemented by structs that can transform
// themselves from storage data into a valid value.
type Unmarshaler interface {
	UnmarshalDB(interface{}) error
}

// Cond is a map that defines conditions that can be passed to
// `db.Collection.Find()` and `db.Result.Where()`.
//
// Each entry of the map represents a condition (a column-value relation bound
// by a comparison operator). The comparison operator is optional and can be
// specified after the column name, if no comparison operator is provided the
// equality is used.
//
// Examples:
//
//	// Where age equals 18.
//	db.Cond{"age": 18}
//
//	// Where age is greater than or equal to 18.
//	db.Cond{"age >=": 18}
//
//	// Where id is in a list of ids.
//	db.Cond{"id IN": []{1, 2, 3}}
//
//	// Where age is lower than 18 (mongodb-like operator).
//	db.Cond{"age $lt": 18}
//
//  // Where age > 32 and age < 35
//  db.Cond{"age >": 32, "age <": 35}
type Cond map[interface{}]interface{}

// Constraints returns each one of the map records as a constraint.
func (c Cond) Constraints() []Constraint {
	z := make([]Constraint, 0, len(c))
	for k, v := range c {
		z = append(z, NewConstraint(k, v))
	}
	return z
}

// Sentences returns each one of the map records as a compound.
func (c Cond) Sentences() []Compound {
	z := make([]Compound, 0, len(c))
	for k, v := range c {
		z = append(z, Cond{k: v})
	}
	return z
}

// Operator returns the default compound operator.
func (c Cond) Operator() CompoundOperator {
	return OperatorNone
}

// rawValue implements RawValue
type rawValue struct {
	v string
}

func (r rawValue) String() string {
	return r.v
}

type compound struct {
	conds []Compound
}

func newCompound(c ...Compound) *compound {
	return &compound{c}
}

func (c *compound) Sentences() []Compound {
	return c.conds
}

func (c *compound) Operator() CompoundOperator {
	return OperatorNone
}

func (c *compound) push(a ...Compound) *compound {
	c.conds = append(c.conds, a...)
	return c
}

// Union represents a compound joined by OR.
type Union struct {
	*compound
}

// Or adds more terms to the compound.
func (o *Union) Or(conds ...Compound) *Union {
	o.compound.push(conds...)
	return o
}

// Operator returns the OR operator.
func (o *Union) Operator() CompoundOperator {
	return OperatorOr
}

// And adds more terms to the compound.
func (a *Intersection) And(conds ...Compound) *Intersection {
	a.compound.push(conds...)
	return a
}

// Intersection represents a compound joined by AND.
type Intersection struct {
	*compound
}

// Operator returns the AND operator.
func (a *Intersection) Operator() CompoundOperator {
	return OperatorAnd
}

type constraint struct {
	k interface{}
	v interface{}
}

func (c constraint) Key() interface{} {
	return c.k
}

func (c constraint) Value() interface{} {
	return c.v
}

// NewConstraint creates a condition
func NewConstraint(key interface{}, value interface{}) Constraint {
	return constraint{k: key, v: value}
}

// Func represents a database function.
//
// Examples:
//
//	// MOD(29, 9)
//	db.Func("MOD", 29, 9)
//
//	// CONCAT("foo", "bar")
//	db.Func("CONCAT", "foo", "bar")
//
//	// NOW()
//	db.Func("NOW")
//
//	// RTRIM("Hello  ")
//	db.Func("RTRIM", "Hello  ")
func Func(name string, args ...interface{}) Function {
	if len(args) == 1 {
		if reflect.TypeOf(args[0]).Kind() == reflect.Slice {
			iargs := make([]interface{}, len(args))
			for i := range args {
				iargs[i] = args[i]
			}
			args = iargs
		}
	}
	return &dbFunc{name: name, args: args}
}

type dbFunc struct {
	name string
	args []interface{}
}

func (f *dbFunc) Arguments() []interface{} {
	return f.args
}

func (f *dbFunc) Name() string {
	return f.name
}

// And joins conditions under logical conjunction. Conditions can be
// represented by db.Cond{}, db.Or() or db.And().
//
// Examples:
//
//	// name = "Peter" AND last_name = "Parker"
//	db.And(
// 		db.Cond{"name": "Peter"},
// 		db.Cond{"last_name": "Parker "},
// 	)
//
//	// (name = "Peter" OR name = "Mickey") AND last_name = "Mouse"
// 	db.And(
// 		db.Or(
// 			db.Cond{"name": "Peter"},
// 			db.Cond{"name": "Mickey"},
// 		),
// 		db.Cond{"last_name": "Mouse"},
// 	)
func And(conds ...Compound) *Intersection {
	return &Intersection{compound: newCompound(conds...)}
}

// Or joins conditions under logical disjunction. Conditions can be represented
// by db.Cond{}, db.Or() or db.And().
//
// Example:
//
// 	// year = 2012 OR year = 1987
// 	db.Or(
// 		db.Cond{"year": 2012},
// 		db.Cond{"year": 1987},
// 	)
func Or(conds ...Compound) *Union {
	return &Union{compound: newCompound(conds...)}
}

// Raw marks chunks of data as protected, so they pass directly to the query
// without any filtering. Use with care.
//
// Example:
//
//	// SOUNDEX('Hello')
//	Raw("SOUNDEX('Hello')")
func Raw(s string) RawValue {
	return rawValue{v: s}
}

// Database is an interface that defines methods that must be satisfied by
// database adapters.
type Database interface {
	// Driver returns the underlying driver the wrapper uses.
	//
	// In order to actually use the driver the `interface{}` value has to be
	// casted to the appropriate type.
	//
	// Example:
	//  internalSQLDriver := sess.Driver().(*sql.DB)
	Driver() interface{}

	// Open attempts to stablish a connection with a database manager.
	Open(ConnectionURL) error

	// Clone duplicates the current database session. Returns an error if the
	// clone did not succeed.
	Clone() (Database, error)

	// Ping returns an error if the database manager cannot be reached.
	Ping() error

	// Close closes the currently active connection to the database.
	Close() error

	// Collection returns a Collection given a table name. The collection may or
	// may not exists and that could be an error when querying depending on the
	// database you're working with, MongoDB does not care but SQL databases do
	// care. If you want to know if a Collection exists use the Exists() method
	// on a Collection.
	Collection(string) Collection

	// Collections returns the names of all non-system tables on the database.
	Collections() ([]string, error)

	// Name returns the name of the active database.
	Name() string

	// Transaction starts a transaction block. Some databases do not support
	// transactions, refer to the documentation of the specific database adapter
	// to see the current status on transactions.
	Transaction() (Tx, error)
}

// Tx is an interface that enhaces the `Database` interface with additional
// methods for transactions.
//
// Example:
//	// [...]
// 	if sess, err = db.Open(postgresql.Adapter, settings); err != nil {
// 		log.Fatal(err)
// 	}
//
// 	var tx db.Tx
// 	if tx, err = sess.Transaction(); err != nil {
// 		log.Fatal(err)
// 	}
//
// 	var artist db.Collection
// 	if artist, err = tx.Collection("artist"); err != nil {
// 		log.Fatal(err)
// 	}
//	// [...]
type Tx interface {
	Database

	// Rollback discards all the instructions on the current transaction.
	Rollback() error

	// Commit commits the current transactions.
	Commit() error
}

// Collection is an interface that defines methods useful for handling data
// sources or tables.
type Collection interface {

	// Insert inserts a new item into the collection, it accepts a map or a
	// struct as argument and returns the ID of the newly added element. The type
	// of this ID depends on the database adapter. The ID returned by Insert()
	// can be passed directly to Find() to find the recently added element.
	//
	// Insert does not alter the passed element.
	Insert(interface{}) (interface{}, error)

	// InsertReturning is like Insert() but it updates the passed pointer to map
	// or struct with the newly inserted element. This is all done atomically
	// within a transaction. If the database does not support transactions this
	// method returns db.ErrUnsupported.
	InsertReturning(interface{}) error

	// Exists returns true if the collection exists.
	Exists() bool

	// Find returns a result set with the given filters.
	Find(...interface{}) Result

	// Truncate removes all elements on the collection and resets its IDs.
	Truncate() error

	// Name returns the name of the collection.
	Name() string
}

// Result is an interface that defines methods useful for working with result
// sets.
type Result interface {

	// Limit defines the maximum number of results in this set. It only has
	// effect on `One()`, `All()` and `Next()`.
	Limit(uint) Result

	// Skip ignores the first *n* results. It only has effect on `One()`, `All()`
	// and `Next()`.
	Skip(uint) Result

	// Sort receives field names that define the order in which elements will be
	// returned in a query, field names may be prefixed with a minus sign (-)
	// indicating descending order, ascending order will be used otherwise.
	Sort(...interface{}) Result

	// Select defines specific columns to be returned from the elements of the
	// set.
	Select(...interface{}) Result

	// Where discards the initial filtering conditions and sets new ones.
	Where(...interface{}) Result

	// Group is used to group results that have the same value in the same column
	// or columns.
	Group(...interface{}) Result

	// Remove deletes all items within the result set. `Skip()` and `Limit()` are
	// not honoured by `Remove()`.
	Remove() error

	// Update modifies all items within the result set. `Skip()` and `Limit()`
	// are not honoured by `Update()`.
	Update(interface{}) error

	// Count returns the number of items that match the set conditions. `Skip()`
	// and `Limit()` are not honoured by `Count()`
	Count() (uint64, error)

	// Next fetches the next result within the result set and dumps it into the
	// given pointer to struct or pointer to map. You must manually call
	// `Close()` after finishing using `Next()`.
	Next(interface{}) error

	// One fetches the first result within the result set and dumps it into the
	// given pointer to struct or pointer to map. The result set is automatically
	// closed after picking the element, so there is no need to call `Close()`
	// manually.
	One(interface{}) error

	// All fetches all results within the result set and dumps them into the
	// given pointer to slice of maps or structs.  The result set is
	// automatically closed, so there is no need to call `Close()` manually.
	All(interface{}) error

	// Close closes the result set.
	Close() error
}

// ConnectionURL represents a connection string
type ConnectionURL interface {
	// String returns the connection string that is going to be passed to the
	// adapter.
	String() string
}

<<<<<<< HEAD
=======
// Marshaler is the interface implemented by structs that can marshal
// themselves into data suitable for storage.
type Marshaler builder.Marshaler

// Unmarshaler is the interface implemented by structs that can transform
// themselves from storage data into a valid value.
type Unmarshaler builder.Unmarshaler

>>>>>>> 511c1646
// EnvEnableDebug can be used by adapters to determine if the user has enabled
// debugging.
//
// If the user sets the `UPPERIO_DB_DEBUG` environment variable to a
// non-empty value, all generated statements will be printed at runtime to
// the standard logger.
//
// Example:
//
//	UPPERIO_DB_DEBUG=1 go test
//
//	UPPERIO_DB_DEBUG=1 ./go-program
const EnvEnableDebug = `UPPERIO_DB_DEBUG`

var (
	_ = Function(&dbFunc{})
	_ = Constraints(Cond{})
	_ = Compound(Cond{})
	_ = Constraint(&constraint{})
	_ = RawValue(&rawValue{})
)<|MERGE_RESOLUTION|>--- conflicted
+++ resolved
@@ -488,17 +488,6 @@
 	String() string
 }
 
-<<<<<<< HEAD
-=======
-// Marshaler is the interface implemented by structs that can marshal
-// themselves into data suitable for storage.
-type Marshaler builder.Marshaler
-
-// Unmarshaler is the interface implemented by structs that can transform
-// themselves from storage data into a valid value.
-type Unmarshaler builder.Unmarshaler
-
->>>>>>> 511c1646
 // EnvEnableDebug can be used by adapters to determine if the user has enabled
 // debugging.
 //
